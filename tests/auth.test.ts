import { expect, test, type Page } from "@playwright/test";

test.describe.serial("Auth", () => {
  let page: Page;
  test.beforeAll(async ({ browser }) => {
    page = await browser.newPage();
    await page.goto("/auth-test");
  });
  test.afterAll(async () => {
    await page.close();
  });

  test("Renders UI conditionally based on auth state", async () => {
    await expect(page.getByText("Signed Out")).toBeVisible();
    await expect(page.getByText("Signed In")).toBeHidden();
  });

  test("User can sign in and out", async () => {
<<<<<<< HEAD
    await expect(page.getByRole("button", { name: "Sign In" })).toBeVisible();
    await page.getByRole("button", { name: "Sign In" }).click({delay: 1000});
    await expect(page.getByRole("button", { name: "Sign Out" })).toBeVisible();
=======
    await page.getByRole("button", { name: "Sign In" }).click();
    await expect(page.getByRole("button", { name: "Sign Out" })).toBeVisible();
    await expect(page.getByText("Signed In")).toBeVisible();
>>>>>>> 648c0f91

    await page.getByRole("button", { name: "Sign Out" }).click();
    await expect(page.getByRole("button", { name: "Sign In" })).toBeVisible();
    await expect(page.getByText("Signed In")).toBeHidden();
  });
});<|MERGE_RESOLUTION|>--- conflicted
+++ resolved
@@ -16,15 +16,10 @@
   });
 
   test("User can sign in and out", async () => {
-<<<<<<< HEAD
+    
     await expect(page.getByRole("button", { name: "Sign In" })).toBeVisible();
     await page.getByRole("button", { name: "Sign In" }).click({delay: 1000});
     await expect(page.getByRole("button", { name: "Sign Out" })).toBeVisible();
-=======
-    await page.getByRole("button", { name: "Sign In" }).click();
-    await expect(page.getByRole("button", { name: "Sign Out" })).toBeVisible();
-    await expect(page.getByText("Signed In")).toBeVisible();
->>>>>>> 648c0f91
 
     await page.getByRole("button", { name: "Sign Out" }).click();
     await expect(page.getByRole("button", { name: "Sign In" })).toBeVisible();
