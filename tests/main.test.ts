import { expect, test } from "@playwright/test";

<<<<<<< HEAD
test("SvelteFire app initializes properly", async ({ page }) => {
  await page.goto("/");
  expect(await page.textContent("h1")).toBe("Welcome to SvelteFire");
});

test("Firebase SDK context is defined via FirebaseApp component", async ({
  page,
}) => {
  await page.goto("/");
  await expect(page.getByTestId("auth")).toContainText("true");
  await expect(page.getByTestId("firestore")).toContainText("true");
  await expect(page.getByTestId("rtdb")).toContainText("true");
=======
test('SvelteFire app initializes properly', async ({ page }) => {
	await page.goto('/');
	await expect(page.locator('h1')).toHaveText('Welcome to SvelteFire');
});

test('Firebase SDK context is defined via FirebaseApp component', async ({ page }) => {
	await page.goto('/');
  
	await expect( page.getByTestId('auth')).toContainText('true');
	await expect( page.getByTestId('firestore')).toContainText('true');
	await expect( page.getByTestId('storage')).toContainText('true');
>>>>>>> 64a3cd2c
});<|MERGE_RESOLUTION|>--- conflicted
+++ resolved
@@ -1,19 +1,5 @@
 import { expect, test } from "@playwright/test";
 
-<<<<<<< HEAD
-test("SvelteFire app initializes properly", async ({ page }) => {
-  await page.goto("/");
-  expect(await page.textContent("h1")).toBe("Welcome to SvelteFire");
-});
-
-test("Firebase SDK context is defined via FirebaseApp component", async ({
-  page,
-}) => {
-  await page.goto("/");
-  await expect(page.getByTestId("auth")).toContainText("true");
-  await expect(page.getByTestId("firestore")).toContainText("true");
-  await expect(page.getByTestId("rtdb")).toContainText("true");
-=======
 test('SvelteFire app initializes properly', async ({ page }) => {
 	await page.goto('/');
 	await expect(page.locator('h1')).toHaveText('Welcome to SvelteFire');
@@ -24,6 +10,6 @@
   
 	await expect( page.getByTestId('auth')).toContainText('true');
 	await expect( page.getByTestId('firestore')).toContainText('true');
+  await expect( page.getByTestId("rtdb")).toContainText("true");
 	await expect( page.getByTestId('storage')).toContainText('true');
->>>>>>> 64a3cd2c
 });