import { initializeApp } from "firebase/app";
import {
  connectFirestoreEmulator,
  doc,
  getFirestore,
  setDoc,
} from "firebase/firestore";
import {
  connectDatabaseEmulator,
  getDatabase,
  ref,
  set,
} from "firebase/database";
import { connectAuthEmulator, getAuth } from "firebase/auth";
import { dev } from "$app/environment";
import { connectStorageEmulator, getStorage, ref, uploadString } from "firebase/storage";

const firebaseConfig = {
  apiKey: "AIzaSyAMHfJp1ec85QBo-mnke89qtiYGen9zTSE",
  authDomain: "sveltefire-testing.firebaseapp.com",
  databaseURL: "https://sveltefire-testing.firebaseio.com",
  projectId: "sveltefire-testing",
  storageBucket: "sveltefire-testing.appspot.com",
  messagingSenderId: "1030648105982",
  appId: "1:1030648105982:web:2afebc34841fa242ed4eaf",
};

// Initialize Firebase
export const app = initializeApp(firebaseConfig);
export const db = getFirestore(app);
export const rtdb = getDatabase(app);
export const auth = getAuth(app);
export const storage = getStorage(app);

<<<<<<< HEAD
if (dev) {
  connectAuthEmulator(auth, "http://localhost:9099");
  connectFirestoreEmulator(db, "localhost", 8080);
  connectDatabaseEmulator(rtdb, "localhost", 9000);

  // Seed Firestore
  setDoc(doc(db, "posts", "test"), {
    title: "Hi Mom",
    content: "this is a test",
  });

  // Seed Realtime Database
  set(ref(rtdb, "posts/test"), {
    title: "Hi Mom",
    content: "this is a test",
  });
}
=======
if (dev || import.meta.env.MODE === "ci") {
    connectAuthEmulator(auth, "http://localhost:9099");
    connectFirestoreEmulator(db, "localhost", 8080);
    connectStorageEmulator(storage, "localhost", 9199);

    // Seed Firestore
    setDoc(doc(db, "posts", "test"), {
        title: "Hi Mom",
        content: "this is a test"
    });

    
    // Create a reference to the file to create
    const fileRef = ref(storage, "test.txt");

    // Upload a string to the file
    uploadString(fileRef, "Hello, world!", "raw")
        .then(() => {
            console.log("File created successfully!");
        })
        .catch((error) => {
            console.error("Error creating file:", error);
        });
}
>>>>>>> 64a3cd2c
<|MERGE_RESOLUTION|>--- conflicted
+++ resolved
@@ -8,12 +8,17 @@
 import {
   connectDatabaseEmulator,
   getDatabase,
-  ref,
+  ref as dbRef,
   set,
 } from "firebase/database";
 import { connectAuthEmulator, getAuth } from "firebase/auth";
 import { dev } from "$app/environment";
-import { connectStorageEmulator, getStorage, ref, uploadString } from "firebase/storage";
+import {
+  connectStorageEmulator,
+  getStorage,
+  ref as storageRef,
+  uploadString,
+} from "firebase/storage";
 
 const firebaseConfig = {
   apiKey: "AIzaSyAMHfJp1ec85QBo-mnke89qtiYGen9zTSE",
@@ -32,11 +37,11 @@
 export const auth = getAuth(app);
 export const storage = getStorage(app);
 
-<<<<<<< HEAD
-if (dev) {
+if (dev || import.meta.env.MODE === "ci") {
   connectAuthEmulator(auth, "http://localhost:9099");
   connectFirestoreEmulator(db, "localhost", 8080);
   connectDatabaseEmulator(rtdb, "localhost", 9000);
+  connectStorageEmulator(storage, "localhost", 9199);
 
   // Seed Firestore
   setDoc(doc(db, "posts", "test"), {
@@ -45,34 +50,20 @@
   });
 
   // Seed Realtime Database
-  set(ref(rtdb, "posts/test"), {
+  set(dbRef(rtdb, "posts/test"), {
     title: "Hi Mom",
     content: "this is a test",
   });
-}
-=======
-if (dev || import.meta.env.MODE === "ci") {
-    connectAuthEmulator(auth, "http://localhost:9099");
-    connectFirestoreEmulator(db, "localhost", 8080);
-    connectStorageEmulator(storage, "localhost", 9199);
 
-    // Seed Firestore
-    setDoc(doc(db, "posts", "test"), {
-        title: "Hi Mom",
-        content: "this is a test"
+  // Create a reference to the file to create
+  const fileRef = storageRef(storage, "test.txt");
+
+  // Upload a string to the file
+  uploadString(fileRef, "Hello, world!", "raw")
+    .then(() => {
+      console.log("File created successfully!");
+    })
+    .catch((error) => {
+      console.error("Error creating file:", error);
     });
-
-    
-    // Create a reference to the file to create
-    const fileRef = ref(storage, "test.txt");
-
-    // Upload a string to the file
-    uploadString(fileRef, "Hello, world!", "raw")
-        .then(() => {
-            console.log("File created successfully!");
-        })
-        .catch((error) => {
-            console.error("Error creating file:", error);
-        });
-}
->>>>>>> 64a3cd2c
+}