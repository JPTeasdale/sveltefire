import type { Firestore } from "firebase/firestore";
import type { Database } from "firebase/database";
import type { Auth } from "firebase/auth";
import { getContext, setContext } from "svelte";
import type { FirebaseStorage } from "firebase/storage";

export interface FirebaseSDKContext {
  auth?: Auth;
  firestore?: Firestore;
<<<<<<< HEAD
  rtdb?: Database;
=======
  storage?: FirebaseStorage;
>>>>>>> 64a3cd2c
}

export const contextKey = "firebase";

export function setFirebaseContext(sdks: FirebaseSDKContext) {
  setContext(contextKey, sdks);
}

/**
 * Get the Firebase SDKs from Svelte context
 */
export function getFirebaseContext(): FirebaseSDKContext {
  return getContext(contextKey);
}<|MERGE_RESOLUTION|>--- conflicted
+++ resolved
@@ -7,11 +7,8 @@
 export interface FirebaseSDKContext {
   auth?: Auth;
   firestore?: Firestore;
-<<<<<<< HEAD
   rtdb?: Database;
-=======
   storage?: FirebaseStorage;
->>>>>>> 64a3cd2c
 }
 
 export const contextKey = "firebase";
